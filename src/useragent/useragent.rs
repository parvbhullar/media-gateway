use super::registration::RegistrationHandle;
use crate::call::sip::Invitation;
use crate::config::UseragentConfig;
use crate::useragent::invitation::{
    FnCreateInvitationHandler, PendingDialog, default_create_invite_handler,
};
use anyhow::{Result, anyhow};
use humantime::parse_duration;
use rsip::prelude::HeadersExt;
use rsipstack::EndpointBuilder;
use rsipstack::dialog::dialog_layer::DialogLayer;
use rsipstack::transaction::endpoint::EndpointOption;
use rsipstack::transaction::{Endpoint, TransactionReceiver};
use rsipstack::transport::{TransportLayer, udp::UdpConnection};
use std::collections::{HashMap, HashSet};
use std::net::{IpAddr, SocketAddr};
use std::str::FromStr;
use std::sync::{Arc, RwLock};
use std::time::Duration;
use tokio::select;
use tokio::sync::Mutex;
use tokio::sync::mpsc::unbounded_channel;
use tokio_util::sync::CancellationToken;
use tracing::{info, warn};

pub struct UserAgentBuilder {
    pub config: Option<UseragentConfig>,
    pub cancel_token: Option<CancellationToken>,
    pub create_invitation_handler: Option<FnCreateInvitationHandler>,
}

pub struct UserAgent {
    pub config: UseragentConfig,
    pub token: CancellationToken,
    pub endpoint: Endpoint,
    pub registration_handles: Mutex<HashMap<String, RegistrationHandle>>,
    pub alive_users: Arc<RwLock<HashSet<String>>>,
    pub dialog_layer: Arc<DialogLayer>,
    pub create_invitation_handler: Option<FnCreateInvitationHandler>,
    pub invitation: Invitation,
}

impl UserAgentBuilder {
    pub fn new() -> Self {
        Self {
            config: None,
            cancel_token: None,
            create_invitation_handler: None,
        }
    }
    pub fn with_config(mut self, config: Option<UseragentConfig>) -> Self {
        self.config = config;
        self
    }

    pub fn with_cancel_token(mut self, token: CancellationToken) -> Self {
        self.cancel_token = Some(token);
        self
    }

    pub fn with_create_invitation_handler(
        mut self,
        handler: Option<FnCreateInvitationHandler>,
    ) -> Self {
        self.create_invitation_handler = handler;
        self
    }

    pub async fn build(mut self) -> Result<UserAgent> {
        let cancel_token = self
            .cancel_token
            .take()
            .unwrap_or_else(|| CancellationToken::new());

        let config = self.config.to_owned().unwrap_or_default();
        let local_ip = if !config.addr.is_empty() {
            IpAddr::from_str(config.addr.as_str())?
        } else {
            crate::net_tool::get_first_non_loopback_interface()?
        };
        let transport_layer = TransportLayer::new(cancel_token.clone());
        let local_addr: SocketAddr = format!("{}:{}", local_ip, config.udp_port).parse()?;

        let udp_conn =
            UdpConnection::create_connection(local_addr, None, Some(cancel_token.child_token()))
                .await
                .map_err(|e| anyhow!("Create useragent UDP connection: {} {}", local_addr, e))?;

        transport_layer.add_transport(udp_conn.into());
        info!("start useragent, addr: {}", local_addr);

        let endpoint_option = EndpointOption {
            callid_suffix: config.callid_suffix.clone(),
            ..Default::default()
        };
        let mut endpoint_builder = EndpointBuilder::new();
        if let Some(ref user_agent) = config.useragent {
            endpoint_builder.with_user_agent(user_agent.as_str());
        }
        let endpoint = endpoint_builder
            .with_cancel_token(cancel_token.child_token())
            .with_transport_layer(transport_layer)
            .with_option(endpoint_option)
            .build();
        let dialog_layer = Arc::new(DialogLayer::new(endpoint.inner.clone()));

        Ok(UserAgent {
            token: cancel_token,
            config,
            endpoint,
            registration_handles: Mutex::new(HashMap::new()),
            alive_users: Arc::new(RwLock::new(HashSet::new())),
            dialog_layer: dialog_layer.clone(),
            create_invitation_handler: self.create_invitation_handler,
            invitation: Invitation::new(dialog_layer),
        })
    }
}

impl UserAgent {
    async fn process_incoming_request(
        &self,
        dialog_layer: Arc<DialogLayer>,
        mut incoming: TransactionReceiver,
    ) -> Result<()> {
        while let Some(mut tx) = incoming.recv().await {
            let key: &rsipstack::transaction::key::TransactionKey = &tx.key;
            info!(?key, "received transaction");
            match tx.original.to_header()?.tag()?.as_ref() {
                Some(_) => match dialog_layer.match_dialog(&tx.original) {
                    Some(mut d) => {
                        tokio::spawn(async move {
                            match d.handle(&mut tx).await {
                                Ok(_) => (),
                                Err(e) => {
                                    info!("error handling transaction: {:?}", e);
                                }
                            }
                        });
                        continue;
                    }
                    None => {
                        info!("dialog not found: {}", tx.original);
                        match tx
                            .reply(rsip::StatusCode::CallTransactionDoesNotExist)
                            .await
                        {
                            Ok(_) => (),
                            Err(e) => {
                                info!("error replying to request: {:?}", e);
                            }
                        }
                        continue;
                    }
                },
                None => {}
            }
            // out dialog, new server dialog
            let (state_sender, state_receiver) = unbounded_channel();
            match tx.original.method {
                rsip::Method::Invite | rsip::Method::Ack => {
                    let invitation_handler = match self.create_invitation_handler {
                        Some(ref create_invitation_handler) => {
                            create_invitation_handler(self.config.handler.as_ref()).ok()
                        }
                        _ => default_create_invite_handler(self.config.handler.as_ref()),
                    };
                    let invitation_handler = match invitation_handler {
                        Some(h) => h,
                        None => {
                            info!(?key, "no invite handler configured, rejecting INVITE");
                            match tx
                                .reply_with(
                                    rsip::StatusCode::ServiceUnavailable,
                                    vec![
                                        rsip::Header::Other(
                                            "Reason".into(),
                                            "SIP;cause=503;text=\"No invite handler configured\""
                                                .into(),
                                        )
                                        .into(),
                                    ],
                                    None,
                                )
                                .await
                            {
                                Ok(_) => (),
                                Err(e) => {
                                    info!("error replying to request: {:?}", e);
                                }
                            }
                            continue;
                        }
                    };
                    let contact = match dialog_layer.endpoint.get_addrs().first() {
                        Some(addr) => Some(rsip::Uri {
                            scheme: Some(rsip::Scheme::Sip),
                            auth: None,
                            host_with_port: addr.addr.clone(),
                            params: vec![],
                            headers: vec![],
                        }),
                        None => None,
                    };
                    let dialog = match dialog_layer.get_or_create_server_invite(
                        &tx,
                        state_sender,
                        None,
                        contact,
                    ) {
                        Ok(d) => d,
                        Err(e) => {
                            // 481 Dialog/Transaction Does Not Exist
                            info!("failed to obtain dialog: {:?}", e);
                            match tx
                                .reply(rsip::StatusCode::CallTransactionDoesNotExist)
                                .await
                            {
                                Ok(_) => (),
                                Err(e) => {
                                    info!("error replying to request: {:?}", e);
                                }
                            }
                            continue;
                        }
                    };
                    info!(id=?dialog.id(), "create server dialog");

                    let token = self.token.child_token();
                    let pending_dialog = PendingDialog {
                        token: token.clone(),
                        dialog: dialog.clone(),
                        state_receiver,
                    };
                    let dialog_id_str = dialog.id().to_string();
                    self.invitation
                        .pending_dialogs
                        .lock()
                        .await
                        .insert(dialog_id_str.clone(), pending_dialog);

                    let accept_timeout = self
                        .config
                        .accept_timeout
                        .as_ref()
                        .map(|t| parse_duration(t).ok())
                        .flatten()
                        .unwrap_or_else(|| Duration::from_secs(60));
                    let pending_dialogs = self.invitation.pending_dialogs.clone();
                    let dialog_id = dialog.id();
                    let token_ref = token.clone();

                    tokio::spawn(async move {
                        select! {
                            _ = token_ref.cancelled() => {}
                            _ = tokio::time::sleep(accept_timeout) => {}
                        }
                        if let Some(call) = pending_dialogs.lock().await.remove(&dialog_id_str) {
                            info!(?dialog_id, timeout = ?accept_timeout, "accept timeout, rejecting dialog");
<<<<<<< HEAD
                             call.dialog.reject(
                                Some(rsip::StatusCode::BusyHere), 
                                Some("Call Rejected".to_string())
                            ).ok();
                            
=======
                            call.dialog
                                .reject(Some(rsip::StatusCode::BusyHere), None)
                                .ok();
>>>>>>> 114f1968
                            token_ref.cancel();
                        }
                    });
                    let mut dialog_ref = dialog.clone();
                    let token_ref = token.clone();

                    tokio::spawn(async move {
                        let invite_loop = async {
                            match invitation_handler.on_invite(token, dialog.clone()).await {
                                Ok(_) => (),
                                Err(e) => {
                                    info!(id = ?dialog.id(),
                                        "error handling invite: {:?}", e);
                                    dialog
                                        .reject(Some(rsip::StatusCode::ServerInternalError), None)
                                        .ok();
                                }
                            }
                        };
                        select! {
                            _ = token_ref.cancelled() => {}
                            _ = async {
                                let (_,_ ) = tokio::join!(dialog_ref.handle(&mut tx), invite_loop);
                             } => {}
                        }
                    });
<<<<<<< HEAD

                    match self
                        .invitation_handler
                        .on_invite(token, dialog.clone())
                        .await
                    {
                        Ok(_) => (),
                        Err(e) => {
                            info!(
                                id = ?dialog.id(),
                                "error handling invite: {:?}", e);
                             dialog.reject(
                                Some(rsip::StatusCode::BusyHere), 
                                Some("Call Rejected".to_string())
                            ).ok();
                        }
                    }
=======
>>>>>>> 114f1968
                }
                rsip::Method::Options => {
                    if tx.endpoint_inner.option.ignore_out_of_dialog_option {
                        let to_tag = tx
                            .original
                            .to_header()
                            .and_then(|to| to.tag())
                            .ok()
                            .flatten();
                        if to_tag.is_none() {
                            info!(?key, "ignoring out-of-dialog OPTIONS request");
                            continue;
                        }
                    }
                }
                _ => {
                    info!(?key, "received request: {:?}", tx.original.method);
                    match tx.reply(rsip::StatusCode::OK).await {
                        Ok(_) => (),
                        Err(e) => {
                            info!("error replying to request: {:?}", e);
                        }
                    }
                }
            }
        }
        Ok(())
    }

    pub async fn serve(&self) -> Result<()> {
        let incoming_txs = self.endpoint.incoming_transactions()?;
        let token = self.token.child_token();
        let endpoint_inner = self.endpoint.inner.clone();
        let dialog_layer = self.dialog_layer.clone();

        match self.start_registration().await {
            Ok(count) => {
                info!("registration started, count: {}", count);
            }
            Err(e) => {
                warn!("failed to start registration: {:?}", e);
            }
        }

        tokio::select! {
            _ = token.cancelled() => {
                info!("cancelled");
            }
            result = endpoint_inner.serve() => {
                if let Err(e) = result {
                    info!("endpoint serve error: {:?}", e);
                }
            }
            result = self.process_incoming_request(dialog_layer.clone(), incoming_txs) => {
                if let Err(e) = result {
                    info!("process incoming request error: {:?}", e);
                }
            },
        }

        // Wait for registration to stop, if not stopped within 50 seconds,
        // force stop it.
        let timeout = self
            .config
            .graceful_shutdown
            .map(|_| Duration::from_secs(50));

        match self.stop_registration(timeout).await {
            Ok(_) => {
                info!("registration stopped, waiting for clear");
            }
            Err(e) => {
                warn!("failed to stop registration: {:?}", e);
            }
        }
        info!("stopping");
        Ok(())
    }

    pub fn stop(&self) {
        info!("stopping");
        self.token.cancel();
    }
}<|MERGE_RESOLUTION|>--- conflicted
+++ resolved
@@ -257,17 +257,10 @@
                         }
                         if let Some(call) = pending_dialogs.lock().await.remove(&dialog_id_str) {
                             info!(?dialog_id, timeout = ?accept_timeout, "accept timeout, rejecting dialog");
-<<<<<<< HEAD
-                             call.dialog.reject(
-                                Some(rsip::StatusCode::BusyHere), 
-                                Some("Call Rejected".to_string())
-                            ).ok();
-                            
-=======
+
                             call.dialog
                                 .reject(Some(rsip::StatusCode::BusyHere), None)
                                 .ok();
->>>>>>> 114f1968
                             token_ref.cancel();
                         }
                     });
@@ -294,7 +287,6 @@
                              } => {}
                         }
                     });
-<<<<<<< HEAD
 
                     match self
                         .invitation_handler
@@ -312,8 +304,7 @@
                             ).ok();
                         }
                     }
-=======
->>>>>>> 114f1968
+
                 }
                 rsip::Method::Options => {
                     if tx.endpoint_inner.option.ignore_out_of_dialog_option {
