use crate::{
    app::AppState,
    call::{
        ActiveCall, ActiveCallRef, ActiveCallState, ActiveCallType, CallOption, Command,
        CommandSender, DialStrategy, Dialplan, Location, RouteInvite, TransactionCookie,
        sip::{Invitation, client_dialog_event_loop},
    },
    config::RouteResult,
    event::SessionEvent,
    media::{recorder::RecorderOption, track::TrackConfig},
    useragent::invitation::PendingDialog,
};
use anyhow::Result;
use chrono::Utc;
use rsip::prelude::HeadersExt;
use rsipstack::{dialog::dialog::DialogState, transaction::transaction::Transaction};
use std::sync::{Arc, RwLock};
use tokio::sync::{broadcast, mpsc};
use tokio_util::sync::CancellationToken;
use tracing::{info, warn};

pub struct B2bua {
    pub cancel_token: CancellationToken,
    pub media_capabilities: Vec<crate::media::codecs::CodecType>,
    pub cookie: TransactionCookie,
    pub session_id: String,
    pub dump_events: bool,
    pub recorder: bool,
    pub cmd_sender: CommandSender,
}

pub struct B2buaBuilder {
    pub app_state: AppState,
    pub cancel_token: Option<CancellationToken>,
    pub media_capabilities: Option<Vec<crate::media::codecs::CodecType>>,
    pub cookie: TransactionCookie,
    pub dump_events: bool,
    pub session_id: String,
    pub recorder: bool,
}

impl B2buaBuilder {
    pub fn new(app_state: AppState, cookie: TransactionCookie, session_id: String) -> Self {
        Self {
            app_state,
            cancel_token: None,
            media_capabilities: None,
            cookie,
            dump_events: true,
            session_id,
            recorder: true,
        }
    }

    pub fn with_cancel_token(mut self, cancel_token: CancellationToken) -> Self {
        self.cancel_token = Some(cancel_token);
        self
    }

    pub fn with_recorder(mut self, enable: bool) -> Self {
        self.recorder = enable;
        self
    }

    pub fn with_media_capabilities(
        mut self,
        capabilities: Vec<crate::media::codecs::CodecType>,
    ) -> Self {
        self.media_capabilities = Some(capabilities);
        self
    }

    pub async fn build(self, _tx: &Transaction) -> Result<B2bua> {
        let cancel_token = self.cancel_token.unwrap_or_else(CancellationToken::new);
        let b2bua = B2bua {
            cancel_token,
            media_capabilities: self.media_capabilities.unwrap_or_default(),
            cookie: self.cookie,
            session_id: self.session_id,
            dump_events: self.dump_events,
            recorder: self.recorder,
            cmd_sender: broadcast::Sender::<Command>::new(32),
        };
        Ok(b2bua)
    }
}

impl B2bua {
    pub async fn serve(
        &self,
        tx: &mut Transaction,
        caller_contact: rsip::typed::Contact,
        app_state: AppState,
        invitation: Invitation,
        dialplan: Dialplan,
    ) -> Result<()> {
        let (state_sender, state_receiver) = mpsc::unbounded_channel();
        let mut dialog = match invitation.dialog_layer.get_or_create_server_invite(
            &tx,
            state_sender,
            None,
            Some(caller_contact.uri.clone()),
        ) {
            Ok(d) => d,
            Err(e) => {
                info!(
                    session_id = self.session_id,
                    "failed to obtain dialog: {:?}", e
                );
                tx.reply(rsip::StatusCode::CallTransactionDoesNotExist)
                    .await
                    .ok();
                return Err(anyhow::anyhow!("failed to obtain dialog: {}", e));
            }
        };

        let pending_dialog = PendingDialog {
            token: self.cancel_token.clone(),
            dialog: dialog.clone(),
            state_receiver,
        };
        invitation
            .add_pending(self.session_id.clone(), pending_dialog)
            .await;

        info!(
            session_id = self.session_id,
            capabilities = ?self.media_capabilities,
            "incoming call"
        );
        let active_call = Arc::new(ActiveCall::new(
            ActiveCallType::B2bua,
            self.cancel_token.clone(),
            self.session_id.clone(),
            invitation,
            app_state.clone(),
            TrackConfig::default(),
            None,
            self.dump_events,
            None,
            dialplan.extras.clone(),
        ));

        let active_calls = {
            let mut calls = app_state.active_calls.lock().await;
            calls.insert(self.session_id.clone(), active_call.clone());
            calls.len()
        };
        info!(session_id = self.session_id, active_calls, "b2bua started");
        let original = tx.original.clone();
        let dialog_ref = dialog.clone();
        let (_, _, _) = tokio::join!(
            dialog.handle(tx),
            async {
                match self
                    .process_callee_loop(active_call.clone(), caller_contact, dialplan, &original)
                    .await
                {
                    Ok(_) => {}
                    Err(_) => {
<<<<<<< HEAD
                        dialog_ref.reject(
                            Some(rsip::StatusCode::BusyHere), 
                            Some("Call Rejected".to_string())
                        ).ok();
=======
                        dialog_ref.reject(None, None).ok();
>>>>>>> 114f1968
                    }
                }
            },
            active_call.serve()
        );

        if let Some(pending) = active_call
            .invitation
            .get_pending_call(&self.session_id)
            .await
        {
            warn!(
                session_id = self.session_id,
                "pending dialog still exists, cleaning up"
            );
<<<<<<< HEAD
            pending.dialog.reject(
                Some(rsip::StatusCode::BusyHere), 
                Some("Call Rejected".to_string())
            ).ok();
=======
            pending.dialog.reject(None, None).ok();
>>>>>>> 114f1968
        }
        app_state.active_calls.lock().await.remove(&self.session_id);
        Ok(())
    }

    async fn process_callee_loop(
        &self,
        active_call: ActiveCallRef,
        caller_contact: rsip::typed::Contact,
        dialplan: Dialplan,
        original: &rsip::Request,
    ) -> Result<()> {
        if dialplan.is_empty() {
            warn!(
                session_id = self.session_id,
                "dialplan is empty, ending call"
            );
            active_call.cancel_token.cancel();
            return Err(anyhow::anyhow!("Dialplan is empty"));
        }

        let route_invite = dialplan.route_invite;
        let caller = dialplan.caller.clone().or_else(|| {
            original
                .from_header()
                .ok()
                .and_then(|f| f.uri().ok().map(|u| u))
        });
        let invite_callee_loop = async {
            match dialplan.targets {
                DialStrategy::Sequential(targets) => {
                    for target in targets {
                        match self
                            .invite_callee(
                                active_call.clone(),
                                caller,
                                &caller_contact,
                                target,
                                original,
                                &route_invite,
                            )
                            .await
                        {
                            Ok(_) => {
                                return Ok(());
                            }
                            Err(e) => {
                                return Err(e);
                            }
                        }
                    }
                    return Err(anyhow::anyhow!("All targets failed"));
                }
                DialStrategy::Parallel(_targets) => {
                    todo!("Parallel dialing not implemented yet");
                }
            }
        };
        match invite_callee_loop.await {
            Ok(_) => {
                info!(session_id = self.session_id, "Callee loop completed");
                let option = CallOption {
                    recorder: if self.recorder {
                        let recorder_file =
                            active_call.app_state.get_recorder_file(&self.session_id);
                        Some(RecorderOption::new(recorder_file))
                    } else {
                        None
                    },
                    ..CallOption::default()
                };
                let answer_command = Command::Accept { option };
                if let Err(e) = active_call.enqueue_command(answer_command).await {
                    warn!(
                        session_id = self.session_id,
                        "Failed to enqueue answer command: {}", e
                    );
                }
                return Ok(());
            }
            Err(e) => {
                self.cancel_token.cancel();
                return Err(e);
            }
        }
    }

    async fn invite_callee(
        &self,
        active_call: ActiveCallRef,
        caller: Option<rsip::Uri>,
        caller_contact: &rsip::typed::Contact,
        target: Location,
        original: &rsip::Request,
        route_invite: &Option<Box<dyn RouteInvite>>,
    ) -> Result<()> {
        let ssrc = rand::random::<u32>();
        let rtp_token = self.cancel_token.child_token();
        let rtp_track = ActiveCall::create_rtp_track(
            rtp_token.clone(),
            active_call.app_state.clone(),
            active_call.server_side_track_id.clone(),
            active_call.track_config.clone(),
            ssrc,
        )
        .await?;

        let offer = rtp_track.local_description().ok().unwrap_or_default();
        let mut call_option = CallOption::default();
        call_option.caller = caller.map(|u| u.to_string());
        call_option.callee = Some(target.aor.to_string());

        let mut invite_option = call_option.build_invite_option()?;
        invite_option.destination = Some(target.destination.clone());
        invite_option.offer = Some(offer.clone().into());
        invite_option.contact = caller_contact.uri.clone();

        ActiveCall::setup_track_with_stream(
            active_call.app_state.clone(),
            rtp_token,
            active_call.media_stream.clone(),
            active_call.event_sender.clone(),
            &active_call.session_id,
            &call_option,
            Box::new(rtp_track),
        )
        .await?;

        let invite_option = if let Some(route_invite) = &route_invite {
            let route_result = route_invite.route_invite(invite_option, original).await?;
            match route_result {
                RouteResult::Forward(option) => option,
                RouteResult::Abort(code, reason) => {
                    warn!(session_id = self.session_id, code, reason, "route abort");
                    return Err(anyhow::anyhow!("Route abort: {} {}", code, reason));
                }
            }
        } else {
            invite_option
        };
        let track_id = active_call.server_side_track_id.clone();
        info!(
            session_id = self.session_id,
            track_id,
            contact = %invite_option.contact,
            "b2bua invite callee {} -> {} offer: \n{}",
            invite_option.caller,
            invite_option.callee,
            offer,
        );

        let call_state_ref = Arc::new(RwLock::new(ActiveCallState {
            start_time: Utc::now(),
            option: Some(call_option),
            ssrc,
            ..Default::default()
        }));

        active_call
            .call_state
            .write()
            .as_mut()
            .and_then(|cs| {
                cs.refer_callstate = Some(call_state_ref.clone());
                Ok(())
            })
            .ok();

        let (dlg_state_sender, mut dlg_state_receiver) = tokio::sync::mpsc::unbounded_channel();
        let session_id = self.session_id.clone();
        let event_sender = active_call.event_sender.clone();
        let media_stream = active_call.media_stream.clone();
        let call_state = call_state_ref.clone();
        let track_id_clone = track_id.clone();
        let cancel_token = self.cancel_token.clone();
        let active_call_ref = active_call.clone();
        let recorder = self.recorder;

        tokio::spawn(async move {
            let (refer_dlg_state_sender, refer_dlg_state_receiver) = mpsc::unbounded_channel();

            let forward_dlg_state_loop = async {
                let mut dialog_id = None;
                tokio::select! {
                    _ = cancel_token.cancelled() => {
                        if let Some(dialog_id) = dialog_id {
                            info!(session_id = session_id, dialog_id = %dialog_id, "cancelling callee dialog");
                            active_call_ref.invitation.hangup(dialog_id, None, None).await.ok();
                        }
                    }
                    _ = async {
                        while let Some(state) = dlg_state_receiver.recv().await {
                            match &state {
                                DialogState::Calling(id) => {
                                    dialog_id = Some(id.clone());
                                }
                                DialogState::Confirmed(id) => {
                                    dialog_id = Some(id.clone());
                                }
                                DialogState::Early(_, resp) => {
                                    let body = String::from_utf8_lossy(&resp.body);
                                    let recorder_option = if recorder {
                                        let recorder_file = active_call_ref.app_state.get_recorder_file(&session_id);
                                        Some(RecorderOption::new(recorder_file))
                                    } else {
                                        None
                                    };
                                    let rinning_command = Command::Ringing {
                                        ringtone: None,
                                        recorder: recorder_option,
                                        early_media: Some(!body.is_empty()),
                                    };
                                    active_call_ref.enqueue_command(rinning_command).await.ok();
                                }
                                _ => {}
                            }
                            if let Err(_) = refer_dlg_state_sender.send(state) {
                                break;
                            }
                        }
                    } => {}
                }
            };

            let (_, r) = tokio::join!(
                forward_dlg_state_loop,
                client_dialog_event_loop(
                    cancel_token.clone(),
                    session_id.clone(),
                    track_id_clone,
                    event_sender,
                    refer_dlg_state_receiver,
                    call_state,
                    media_stream,
                    active_call_ref.invitation.dialog_layer.clone(),
                )
            );
            info!(session_id, "b2bua callee completed with: {:?}", r);
        });

        let caller = invite_option.caller.clone();
        let callee = invite_option.callee.clone();
        let (dialog_id, answer) = match active_call
            .invitation
            .invite(invite_option, dlg_state_sender)
            .await
        {
            Ok((id, ans)) => (id, ans),
            Err(e) => {
                warn!(session_id = self.session_id, %caller, %callee, "callee invite failed: {}", e);
                match &e {
                    rsipstack::Error::DialogError(reason, _, code) => {
                        active_call
                            .event_sender
                            .send(SessionEvent::Reject {
                                track_id,
                                timestamp: crate::get_timestamp(),
                                reason: reason.clone(),
                                code: Some(code.code() as u32),
                            })
                            .ok();
                    }
                    _ => {}
                }
                return Err(anyhow::anyhow!("{}", e));
            }
        };

        let answer = match answer {
            Some(answer) => String::from_utf8_lossy(&answer).to_string(),
            None => {
                warn!(session_id = self.session_id, %caller, %callee, "no answer received");
                return Err(anyhow::anyhow!(
                    "no answer received for dialog: {}",
                    dialog_id
                ));
            }
        };

        active_call
            .media_stream
            .update_remote_description(&track_id, &answer)
            .await
            .ok();

        info!(
            session_id = self.session_id,
            %caller,
            %callee,
            answer,
            "callee answered with SDP");
        Ok(())
    }
}<|MERGE_RESOLUTION|>--- conflicted
+++ resolved
@@ -158,14 +158,7 @@
                 {
                     Ok(_) => {}
                     Err(_) => {
-<<<<<<< HEAD
-                        dialog_ref.reject(
-                            Some(rsip::StatusCode::BusyHere), 
-                            Some("Call Rejected".to_string())
-                        ).ok();
-=======
                         dialog_ref.reject(None, None).ok();
->>>>>>> 114f1968
                     }
                 }
             },
@@ -181,14 +174,7 @@
                 session_id = self.session_id,
                 "pending dialog still exists, cleaning up"
             );
-<<<<<<< HEAD
-            pending.dialog.reject(
-                Some(rsip::StatusCode::BusyHere), 
-                Some("Call Rejected".to_string())
-            ).ok();
-=======
             pending.dialog.reject(None, None).ok();
->>>>>>> 114f1968
         }
         app_state.active_calls.lock().await.remove(&self.session_id);
         Ok(())
